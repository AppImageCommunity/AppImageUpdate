--- conflicted
+++ resolved
@@ -56,22 +56,6 @@
                 bool enableRunUpdatedAppImageButton;
 
             public:
-<<<<<<< HEAD
-                explicit Private(QString& pathToAppImage) : buttonBox(nullptr),
-                                                            progressBar(nullptr),
-                                                            mainLayout(nullptr),
-                                                            label(nullptr),
-                                                            progressTimer(nullptr),
-                                                            labelLayout(nullptr),
-                                                            progressLabel(nullptr),
-                                                            validationStateLabel(nullptr),
-                                                            pathToAppImage(pathToAppImage),
-                                                            spoiler(nullptr),
-                                                            spoilerLayout(nullptr),
-                                                            spoilerLog(nullptr),
-                                                            finished(false),
-                                                            minimumWidth(400)
-=======
                 explicit Private(const QString& pathToAppImage) : buttonBox(nullptr),
                                                                   progressBar(nullptr),
                                                                   mainLayout(nullptr),
@@ -84,7 +68,6 @@
                                                                   spoilerLog(nullptr),
                                                                   finished(false),
                                                                   minimumWidth(400)
->>>>>>> 1f50a87c
                 {
                     if (!isFile(pathToAppImage.toStdString()))
                         throw std::runtime_error("No such file or directory: " + pathToAppImage.toStdString());
