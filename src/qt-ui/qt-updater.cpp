// global headers
#include <iostream>

// library headers
#include <QCloseEvent>
#include <QDialogButtonBox>
#include <QFileInfo>
#include <QGroupBox>
#include <QLabel>
#include <QLayout>
#include <QMessageBox>
#include <QPlainTextEdit>
#include <QProgressBar>
#include <QPushButton>
#include <QProgressDialog>
#include <QTimer>

// local headers
#include "appimage/update/qt-ui.h"
#include "appimage/update.h"
#include "spoiler.h"
#include "../util.h"


namespace appimage {
    namespace update {
        namespace qt {
            class QtUpdater::Private {
            public:
                const QString pathToAppImage;
                appimage::update::Updater* updater;

                QLabel* label;
                QHBoxLayout* labelLayout;
                QLabel* progressLabel;
                QLabel* validationStateLabel;
                QDialogButtonBox* buttonBox;

                QProgressBar* progressBar;

                QLayout* mainLayout;

                QString appName;
                QString appImageFileName;

                QTimer* progressTimer;

                Spoiler* spoiler;
                QVBoxLayout* spoilerLayout;
                QPlainTextEdit* spoilerLog;

                bool finished;

                const int minimumWidth;

                bool enableRunUpdatedAppImageButton;

            public:
                explicit Private(const QString& pathToAppImage) : buttonBox(nullptr),
                                                                  progressBar(nullptr),
                                                                  mainLayout(nullptr),
                                                                  label(nullptr),
                                                                  progressTimer(nullptr),
                                                                  progressLabel(nullptr),
                                                                  pathToAppImage(pathToAppImage),
                                                                  spoiler(nullptr),
                                                                  spoilerLayout(nullptr),
                                                                  spoilerLog(nullptr),
                                                                  finished(false),
                                                                  minimumWidth(400),
                                                                  enableRunUpdatedAppImageButton(true)
                {
                    if (!isFile(pathToAppImage.toStdString()))
                        throw std::runtime_error("No such file or directory: " + pathToAppImage.toStdString());

                    updater = new Updater(pathToAppImage.toStdString());

                    auto fileInfo = QFileInfo(pathToAppImage);

                    {
                        auto appName = fileInfo.baseName();

                        QStringList archs;
                        archs << "x86_64" << "i386" << "i586" << "i686" << "x64" << "x86";
                        for (const auto& arch : archs)
                            appName.replace(arch, "");

                        auto stdAppName = appName.toStdString();
                        trim(stdAppName, '-');
                        appName = QString::fromStdString(stdAppName);

                        this->appName = appName;
                    }

                    appImageFileName = fileInfo.baseName() + "." + fileInfo.suffix();
                }

                ~Private() {
                    delete updater;
                    delete label;
                    delete progressLabel;
                    delete buttonBox;
                    delete progressBar;
                    delete mainLayout;
                    delete progressTimer;
                    delete spoiler;
                }

            public:
                void startUpdate() {
                    updater->start();
                }

<<<<<<< HEAD
                void addLogMessage(const std::string& message) {
                    spoilerLog->moveCursor(QTextCursor::End);
                    std::ostringstream oss;
                    if (spoilerLog->toPlainText().length() > 0)
                        oss << std::endl;
                    oss << message;
                    spoilerLog->insertPlainText(QString::fromStdString(oss.str()));
                }

                void addLogMessage(const QString& message) {
                    addLogMessage(message.toStdString());
=======
                void printStatusMessages(const QtUpdater* self, Updater& updater) {
                    std::string nextMessage;

                    while (updater.nextStatusMessage(nextMessage)) {
                        emit self->newStatusMessage(nextMessage);
                    }
>>>>>>> ee33a6f4
                }
            };

            QtUpdater::QtUpdater(const QString& pathToAppImage) {
                d = new Private(pathToAppImage);

                init();
            }

            QtUpdater::~QtUpdater() {
                delete d;
            }

            void QtUpdater::init() {
                // replace default cancel button handling
                setWindowTitle(QString("Updating " + d->appName));
                // make it a modal dialog
                // doesn't have an effect in the standalone AppImageUpdate-Qt app, but should improve UX when being
                // integrated in other apps
                setModal(true);

                d->mainLayout = new QVBoxLayout();
                setLayout(d->mainLayout);

                // make sure the QDialog resizes with the spoiler
                layout()->setSizeConstraint(QLayout::SetFixedSize);

                d->label = new QLabel(QString("Updating " + d->appImageFileName + "..."));
                d->label->setMinimumWidth(d->minimumWidth);
                layout()->addWidget(d->label);

                d->progressBar = new QProgressBar();
                d->progressBar->setMinimumWidth(d->minimumWidth);
                d->progressBar->setMinimum(0);
                d->progressBar->setMaximum(100);
                d->progressBar->resize(100, 20);
                layout()->addWidget(d->progressBar);

                d->labelLayout = new QHBoxLayout();

                d->validationStateLabel = new QLabel(this);
                d->validationStateLabel->setMinimumWidth(d->minimumWidth);
                d->validationStateLabel->setText("");
                d->validationStateLabel->setFixedWidth(250);
                d->labelLayout->addWidget(d->validationStateLabel, 0, Qt::AlignLeft);

                d->progressLabel = new QLabel(this);
                d->progressLabel->setMinimumWidth(d->minimumWidth);
                d->progressLabel->setText("Starting update...");
                d->progressLabel->setAlignment(Qt::AlignRight);
                d->progressLabel->setFixedWidth(120);
                d->labelLayout->addWidget(d->progressLabel, 0, Qt::AlignRight);

                layout()->addItem(d->labelLayout);


                d->spoiler = new Spoiler("Details");
                d->spoiler->resize(QSize(d->minimumWidth, 180));
                d->spoilerLayout = new QVBoxLayout();
                d->spoilerLog = new QPlainTextEdit();
                d->spoilerLog->setReadOnly(true);
                d->spoilerLayout->addWidget(d->spoilerLog);
                d->spoiler->setContentLayout(*d->spoilerLayout);
                layout()->addWidget(d->spoiler);

                d->buttonBox = new QDialogButtonBox(QDialogButtonBox::Cancel);
                connect(d->buttonBox, SIGNAL(rejected()), this, SLOT(showCancelDialog()));
                layout()->addWidget(d->buttonBox);

                d->progressTimer = new QTimer(this);
                connect(d->progressTimer, SIGNAL(timeout()), this, SLOT(updateProgress()));
                d->progressTimer->start(100);

                adjustSize();

                // default run action
                connect(this, SIGNAL(runUpdatedAppImageClicked()), this, SLOT(runUpdatedAppImage()));

                // connect log method
                connect(this, SIGNAL(newStatusMessage(const std::string&)), this, SLOT(processNewStatusMessage(const std::string&)));
            }

            void QtUpdater::processNewStatusMessage(const std::string& nextMessage) {
                // print message to stderr
                std::cerr << nextMessage << std::endl;

                // if spoilerLog is available, also print message there
                if (d->spoilerLog != nullptr) {
                    d->spoilerLog->moveCursor(QTextCursor::End);
                    std::ostringstream oss;
                    oss << nextMessage << std::endl;
                    d->spoilerLog->insertPlainText(QString::fromStdString(oss.str()));
                }
            }

            void QtUpdater::updateProgress() {
                double progress;

                if (!d->updater->progress(progress))
                    return;

                d->progressBar->setValue(int(progress * 100));

                off_t fileSize;
                if (d->updater->remoteFileSize(fileSize)) {
                    double downloadedSize = progress * fileSize;
                    std::stringstream ss;
                    ss << std::fixed << std::setprecision(1)
                       << downloadedSize / 1024.0f / 1024.0f << " MiB of " << fileSize / 1024.0f / 1024.0f << " MiB";
                    d->progressLabel->setText(QString::fromStdString(ss.str()));
                }

<<<<<<< HEAD
                std::string nextMessage;
                while (d->updater->nextStatusMessage(nextMessage)) {
                    std::cerr << nextMessage << std::endl;
                    d->addLogMessage(nextMessage);
                }
=======
                d->printStatusMessages(this, *d->updater);
>>>>>>> ee33a6f4

                if (d->updater->isDone()) {
                    d->finished = true;

                    d->progressTimer->stop();

                    auto setColor = [this](const QColor& color) {
                        auto progressBarPalette = d->progressBar->palette();
                        progressBarPalette.setColor(QPalette::Text, Qt::black);
                        progressBarPalette.setColor(QPalette::HighlightedText, Qt::black);
                        progressBarPalette.setColor(QPalette::Highlight, color);
                        d->progressBar->setPalette(progressBarPalette);

                        auto validationStateLabelPalette = d->validationStateLabel->palette();
                        validationStateLabelPalette.setColor(QPalette::Background, color);
                        d->validationStateLabel->setAutoFillBackground(true);
                        d->validationStateLabel->setPalette(validationStateLabelPalette);
                    };

                    auto setText = [this](const QString& text) {
                        d->validationStateLabel->setText(text);
                    };

                    if (d->updater->hasError()) {
                        d->label->setText("Update failed!");
                        setColor(Qt::red);
                    }

                    auto validationState = d->updater->validateSignature();
                    auto validationMessage = QString::fromStdString(Updater::signatureValidationMessage(validationState));

                    d->addLogMessage("Signature validation state: " + validationMessage);

                    if (validationState >= Updater::VALIDATION_FAILED) {
                        setColor(Qt::red);
                        setText("Error: " + validationMessage);

                        std::string newFilePath;

                        if (!d->updater->pathToNewFile(newFilePath))
                            throw std::runtime_error("Failed to fetch new file path!");

                        auto oldFilePath = pathToOldAppImage(d->pathToAppImage.toStdString(), newFilePath);

                        d->addLogMessage(std::string("Signature validation failed, restoring old AppImage"));

                        // restore original file
                        std::remove(newFilePath.c_str());

                        if (oldFilePath == newFilePath) {
                            std::rename(oldFilePath.c_str(), newFilePath.c_str());
                        }
                    } else if (validationState >= Updater::VALIDATION_WARNING) {
                        setColor(Qt::yellow);
                        setText("Warning: " + validationMessage);
                    } else {
                        setColor(Qt::green);
                        setText(validationMessage);
                    }

                    // TODO: doesn't work with the Gtk+ platform theme

                    // replace button box
                    disconnect(d->buttonBox, SIGNAL(rejected()));
                    delete d->buttonBox;

                    d->buttonBox = new QDialogButtonBox();

                    if (!d->updater->hasError() && d->enableRunUpdatedAppImageButton) {
                        d->buttonBox->addButton("Run updated AppImage", QDialogButtonBox::AcceptRole);
                        connect(d->buttonBox, &QDialogButtonBox::accepted, this, [this](){
                            emit runUpdatedAppImageClicked();
                        });
                    }

                    d->buttonBox->addButton("Close", QDialogButtonBox::RejectRole);

                    connect(d->buttonBox, &QDialogButtonBox::rejected, this, [this]() {
                        this->done(0);
                    });

                    layout()->addWidget(d->buttonBox);
                }
            }

            int QtUpdater::checkForUpdates(bool writeToStderr) const {
                appimage::update::Updater updater(d->pathToAppImage.toStdString());

                try {
                    if (updater.updateInformation().empty())
                        return -1;
                } catch (const std::runtime_error&) {
                    return -1;
                }

                bool changesAvailable = false;

                auto result = updater.checkForChanges(changesAvailable);

                // print all messages that might be available
                d->printStatusMessages(this, updater);

                if (!result)
                    return 2;

                if (changesAvailable) {
                    if (writeToStderr)
                        std::cerr << "Update available" << std::endl;
                    return 1;
                } else {
                    if (writeToStderr)
                        std::cerr << "AppImage already up to date" << std::endl;
                    return 0;
                }
            }

            void QtUpdater::closeEvent(QCloseEvent* event) {
                if (!d->finished) {
                    // ignore event...
                    event->ignore();
                    // ... and show cancel dialog
                    showCancelDialog();
                }
            }

            void QtUpdater::showEvent(QShowEvent* event) {
                QDialog::showEvent(event);

                d->startUpdate();
            }

            bool QtUpdater::pathToNewFile(QString& pathToNewAppImage) const {
                std::string stdPathToNewAppImage;

                if (!d->updater->pathToNewFile(stdPathToNewAppImage))
                    return false;

                pathToNewAppImage = QString::fromStdString(stdPathToNewAppImage);
                return true;
            }

            void QtUpdater::runUpdatedAppImage() {
                QString pathToNewAppImage;

                if (!pathToNewFile(pathToNewAppImage))
                    throw std::runtime_error("Could not detect path to new AppImage");

                runApp(pathToNewAppImage.toStdString());
                done(0);
            }

            void QtUpdater::showCancelDialog() {
                // prepare message box
                auto button = QMessageBox::critical(
                    this,
                    "Cancel update", "Do you want to cancel the update process?",
                    QMessageBox::No | QMessageBox::Yes,
                    QMessageBox::Yes
                );

                switch (button) {
                    case QMessageBox::Yes:
                        cancelUpdate();
                        break;
                    default:
                        break;
                }
            }

            void QtUpdater::cancelUpdate() {
                std::cerr << "canceled" << std::endl;

                if (!d->updater->isDone())
                    d->updater->stop();

                done(1);
            }

            QtUpdater* QtUpdater::fromEnv() {
                auto* APPIMAGE = getenv("APPIMAGE");

                if (APPIMAGE == nullptr || !isFile(APPIMAGE))
                    return nullptr;

                auto pathToAppImage = QString(APPIMAGE);
                return new QtUpdater(pathToAppImage);
            }

            void QtUpdater::keyPressEvent(QKeyEvent* event) {
                if (event->key() == Qt::Key_Escape) {
                    event->ignore();
                    showCancelDialog();
                } else {
                    QDialog::keyPressEvent(event);
                }
            }

            void QtUpdater::enableRunUpdatedAppImageButton(bool enable) {
                d->enableRunUpdatedAppImageButton = enable;
            }
        }
    }
}<|MERGE_RESOLUTION|>--- conflicted
+++ resolved
@@ -67,8 +67,7 @@
                                                                   spoilerLayout(nullptr),
                                                                   spoilerLog(nullptr),
                                                                   finished(false),
-                                                                  minimumWidth(400),
-                                                                  enableRunUpdatedAppImageButton(true)
+                                                                  minimumWidth(400)
                 {
                     if (!isFile(pathToAppImage.toStdString()))
                         throw std::runtime_error("No such file or directory: " + pathToAppImage.toStdString());
@@ -111,26 +110,12 @@
                     updater->start();
                 }
 
-<<<<<<< HEAD
-                void addLogMessage(const std::string& message) {
-                    spoilerLog->moveCursor(QTextCursor::End);
-                    std::ostringstream oss;
-                    if (spoilerLog->toPlainText().length() > 0)
-                        oss << std::endl;
-                    oss << message;
-                    spoilerLog->insertPlainText(QString::fromStdString(oss.str()));
-                }
-
-                void addLogMessage(const QString& message) {
-                    addLogMessage(message.toStdString());
-=======
                 void printStatusMessages(const QtUpdater* self, Updater& updater) {
                     std::string nextMessage;
 
                     while (updater.nextStatusMessage(nextMessage)) {
                         emit self->newStatusMessage(nextMessage);
                     }
->>>>>>> ee33a6f4
                 }
             };
 
@@ -166,29 +151,16 @@
                 d->progressBar->setMinimumWidth(d->minimumWidth);
                 d->progressBar->setMinimum(0);
                 d->progressBar->setMaximum(100);
-                d->progressBar->resize(100, 20);
                 layout()->addWidget(d->progressBar);
-
-                d->labelLayout = new QHBoxLayout();
-
-                d->validationStateLabel = new QLabel(this);
-                d->validationStateLabel->setMinimumWidth(d->minimumWidth);
-                d->validationStateLabel->setText("");
-                d->validationStateLabel->setFixedWidth(250);
-                d->labelLayout->addWidget(d->validationStateLabel, 0, Qt::AlignLeft);
 
                 d->progressLabel = new QLabel(this);
                 d->progressLabel->setMinimumWidth(d->minimumWidth);
+                d->progressLabel->setAlignment(Qt::AlignRight | Qt::AlignVCenter);
                 d->progressLabel->setText("Starting update...");
-                d->progressLabel->setAlignment(Qt::AlignRight);
-                d->progressLabel->setFixedWidth(120);
-                d->labelLayout->addWidget(d->progressLabel, 0, Qt::AlignRight);
-
-                layout()->addItem(d->labelLayout);
-
+                layout()->addWidget(d->progressLabel);
 
                 d->spoiler = new Spoiler("Details");
-                d->spoiler->resize(QSize(d->minimumWidth, 180));
+                d->spoiler->resize(QSize(d->minimumWidth, 200));
                 d->spoilerLayout = new QVBoxLayout();
                 d->spoilerLog = new QPlainTextEdit();
                 d->spoilerLog->setReadOnly(true);
@@ -243,76 +215,25 @@
                     d->progressLabel->setText(QString::fromStdString(ss.str()));
                 }
 
-<<<<<<< HEAD
-                std::string nextMessage;
-                while (d->updater->nextStatusMessage(nextMessage)) {
-                    std::cerr << nextMessage << std::endl;
-                    d->addLogMessage(nextMessage);
-                }
-=======
                 d->printStatusMessages(this, *d->updater);
->>>>>>> ee33a6f4
 
                 if (d->updater->isDone()) {
                     d->finished = true;
 
                     d->progressTimer->stop();
 
-                    auto setColor = [this](const QColor& color) {
-                        auto progressBarPalette = d->progressBar->palette();
-                        progressBarPalette.setColor(QPalette::Text, Qt::black);
-                        progressBarPalette.setColor(QPalette::HighlightedText, Qt::black);
-                        progressBarPalette.setColor(QPalette::Highlight, color);
-                        d->progressBar->setPalette(progressBarPalette);
-
-                        auto validationStateLabelPalette = d->validationStateLabel->palette();
-                        validationStateLabelPalette.setColor(QPalette::Background, color);
-                        d->validationStateLabel->setAutoFillBackground(true);
-                        d->validationStateLabel->setPalette(validationStateLabelPalette);
-                    };
-
-                    auto setText = [this](const QString& text) {
-                        d->validationStateLabel->setText(text);
-                    };
+                    auto palette = d->progressBar->palette();
 
                     if (d->updater->hasError()) {
                         d->label->setText("Update failed!");
-                        setColor(Qt::red);
+                        palette.setColor(QPalette::Highlight, Qt::red);
+                    } else {
+                        d->label->setText("Update successful!");
+                        palette.setColor(QPalette::Highlight, Qt::green);
                     }
 
-                    auto validationState = d->updater->validateSignature();
-                    auto validationMessage = QString::fromStdString(Updater::signatureValidationMessage(validationState));
-
-                    d->addLogMessage("Signature validation state: " + validationMessage);
-
-                    if (validationState >= Updater::VALIDATION_FAILED) {
-                        setColor(Qt::red);
-                        setText("Error: " + validationMessage);
-
-                        std::string newFilePath;
-
-                        if (!d->updater->pathToNewFile(newFilePath))
-                            throw std::runtime_error("Failed to fetch new file path!");
-
-                        auto oldFilePath = pathToOldAppImage(d->pathToAppImage.toStdString(), newFilePath);
-
-                        d->addLogMessage(std::string("Signature validation failed, restoring old AppImage"));
-
-                        // restore original file
-                        std::remove(newFilePath.c_str());
-
-                        if (oldFilePath == newFilePath) {
-                            std::rename(oldFilePath.c_str(), newFilePath.c_str());
-                        }
-                    } else if (validationState >= Updater::VALIDATION_WARNING) {
-                        setColor(Qt::yellow);
-                        setText("Warning: " + validationMessage);
-                    } else {
-                        setColor(Qt::green);
-                        setText(validationMessage);
-                    }
-
                     // TODO: doesn't work with the Gtk+ platform theme
+                    d->progressBar->setPalette(palette);
 
                     // replace button box
                     disconnect(d->buttonBox, SIGNAL(rejected()));
