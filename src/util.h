--- conflicted
+++ resolved
@@ -171,40 +171,17 @@
             }
         }
 
-        static bool getElfSectionOffsetAndLength(
-            const std::string& filePath, const std::string& sectionName,
-            unsigned long& offset, unsigned long& length
-        ) {
-            return appimage_get_elf_section_offset_and_length(filePath.c_str(), sectionName.c_str(), &offset, &length) != 0;
-        };
-
         // Reads an ELF file section and returns its contents.
         static std::string readElfSection(const std::string& filePath, const std::string& sectionName) {
             unsigned long offset = 0, length = 0;
 
-<<<<<<< HEAD
-            if (getElfSectionOffsetAndLength(filePath, sectionName, offset, length) != 0) {
+            auto rv = appimage_get_elf_section_offset_and_length(filePath.c_str(), sectionName.c_str(), &offset, &length);
+
+            if (!rv || offset == 0 || length == 0)
                 return "";
-            }
-            if (offset == 0 || length == 0)
-                return "";
-
-            std::ifstream ifs(filePath, std::ios::ate | std::ios::binary);
-
-            if (!ifs)
-=======
-            auto rv = appimage_get_elf_section_offset_and_length(filePath.c_str(), sectionName.c_str(), &offset, &length);
-
-            if (!rv || offset == 0 || length == 0)
->>>>>>> ee33a6f4
-                return "";
-
-            auto fileSize = (unsigned long) ifs.tellg();
-
-            if (fileSize < (offset + length))
-                return "";
-
-            ifs.seekg(offset, std::ios::beg);
+
+            std::ifstream ifs(filePath);
+            ifs.seekg(offset);
 
             std::vector<char> buffer(length+1, 0);
             ifs.read(buffer.data(), length);
